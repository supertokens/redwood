--- conflicted
+++ resolved
@@ -12,12 +12,8 @@
   ],
   "dependencies": {
     "@prisma/sdk": "0.0.103",
-<<<<<<< HEAD
-    "@redwoodjs/core": "^0.0.1-alpha.24",
-=======
     "@redwoodjs/core": "^0.0.1-alpha.26",
     "@types/react": "^16.9.19",
->>>>>>> ad384584
     "camelcase": "^5.3.1",
     "chalk": "^3.0.0",
     "concurrently": "^5.1.0",
