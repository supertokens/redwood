{
  "name": "@redwoodjs/router",
<<<<<<< HEAD
  "version": "0.35.2",
=======
  "version": "0.35.1",
>>>>>>> 19e0b5a1
  "files": [
    "dist"
  ],
  "main": "dist/index.js",
  "types": "dist/index.d.ts",
  "license": "MIT",
  "dependencies": {
    "@reach/skip-nav": "0.15.2",
<<<<<<< HEAD
    "@redwoodjs/auth": "0.35.2",
=======
    "@redwoodjs/auth": "0.35.1",
    "@redwoodjs/history": "0.35.1",
>>>>>>> 19e0b5a1
    "core-js": "3.15.2",
    "lodash.isequal": "4.5.0"
  },
  "devDependencies": {
    "@types/lodash.isequal": "4.5.5",
    "prop-types": "15.7.2",
    "react": "17.0.2",
    "react-dom": "17.0.2"
  },
  "scripts": {
    "build": "yarn build:js && yarn build:types",
    "prepublishOnly": "yarn cross-env NODE_ENV=production yarn build",
    "build:js": "babel src -d dist --extensions \".js,.ts,.tsx\"",
    "build:types": "ttsc --build --verbose",
    "build:watch": "nodemon --watch src --ext \"js,ts,tsx\" --ignore dist --exec \"yarn build\"",
    "test": "jest",
    "test:watch": "yarn test --watch"
  },
  "gitHead": "8be6a35c2dfd5aaeb12d55be4f0c77eefceb7762"
}<|MERGE_RESOLUTION|>--- conflicted
+++ resolved
@@ -1,10 +1,6 @@
 {
   "name": "@redwoodjs/router",
-<<<<<<< HEAD
   "version": "0.35.2",
-=======
-  "version": "0.35.1",
->>>>>>> 19e0b5a1
   "files": [
     "dist"
   ],
@@ -13,12 +9,8 @@
   "license": "MIT",
   "dependencies": {
     "@reach/skip-nav": "0.15.2",
-<<<<<<< HEAD
     "@redwoodjs/auth": "0.35.2",
-=======
-    "@redwoodjs/auth": "0.35.1",
-    "@redwoodjs/history": "0.35.1",
->>>>>>> 19e0b5a1
+    "@redwoodjs/history": "0.35.2",
     "core-js": "3.15.2",
     "lodash.isequal": "4.5.0"
   },
