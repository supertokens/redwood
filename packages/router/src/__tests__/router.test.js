import { render, waitFor, act } from '@testing-library/react'
import '@testing-library/jest-dom/extend-expect'

import { Router, Route, Private, Redirect, navigate, routes } from '../'
import { resetNamedRoutes } from '../named-routes'

// SETUP
const HomePage = () => <h1>Home Page</h1>
const LoginPage = () => <h1>Login Page</h1>
const AboutPage = () => <h1>About Page</h1>
const PrivatePage = () => <h1>Private Page</h1>
const RedirectPage = () => <Redirect to="/about" />
const mockAuth = (isAuthenticated = false) => {
  window.__REDWOOD__USE_AUTH = () => ({
    loading: false,
    isAuthenticated,
  })
}

beforeEach(() => {
  window.history.pushState({}, null, '/')
  resetNamedRoutes()
})

test('inits routes and navigates as expected', async () => {
  mockAuth(false)
  const TestRouter = () => (
    <Router useAuth={window.__REDWOOD__USE_AUTH}>
      <Route path="/" page={HomePage} name="home" />
      <Route path="/about" page={AboutPage} name="about" />
      <Route path="/redirect" page={RedirectPage} name="redirect" />
      <Private unauthenticated="home">
        <Route path="/private" page={PrivatePage} name="private" />
      </Private>

      <Route
        path="/param-test/{value}"
        page={({ value }) => <div>param {value}</div>}
        name="params"
      />
    </Router>
  )

  const screen = render(<TestRouter />)

  // starts on home page
  await waitFor(() => screen.getByText(/Home Page/i))

  // navigate to about page
  act(() => navigate(routes.about()))
  await waitFor(() => screen.getByText(/About Page/i))

  // navigate to redirect page
  // should redirect to about
  act(() => navigate(routes.redirect()))
  await waitFor(() => {
    expect(screen.queryByText(/Redirect Page/)).not.toBeInTheDocument()
    expect(screen.queryByText(/About Page/)).toBeTruthy()
  })

  act(() => navigate(routes.params({ value: 'one' })))
  await waitFor(() => screen.getByText(/param one/i))

  act(() => navigate(routes.params({ value: 'two' })))
  await waitFor(() => screen.getByText(/param two/i))
})

test('unauthenticated user is redirected away from private page', async () => {
  mockAuth(false)
  const TestRouter = () => (
    <Router useAuth={window.__REDWOOD__USE_AUTH}>
      <Route path="/" page={HomePage} name="home" />
      <Route path="/login" page={LoginPage} name="login" />
      <Route path="/about" page={AboutPage} name="about" />
      <Private unauthenticated="login">
        <Route path="/private" page={PrivatePage} name="private" />
      </Private>
    </Router>
  )
  const screen = render(<TestRouter />)

  // starts on home page
  await waitFor(() => screen.getByText(/Home Page/i))

  // navigate to private page
  // should redirect to login
  act(() => navigate(routes.private()))

  await waitFor(() => {
    expect(screen.queryByText(/Private Page/i)).toBeNull()
    expect(window.location.pathname).toBe('/login')
    expect(window.location.search).toBe('?redirectTo=/private')
    screen.getByText(/Login Page/i)
  })
})

test('unauthenticated user is redirected including search params', async () => {
  mockAuth(false)
  const TestRouter = () => (
    <Router useAuth={window.__REDWOOD__USE_AUTH}>
      <Route path="/" page={HomePage} name="home" />
      <Route path="/login" page={LoginPage} name="login" />
      <Private unauthenticated="login">
        <Route path="/private" page={PrivatePage} name="private" />
      </Private>
    </Router>
  )
  const screen = render(<TestRouter />)

  // starts on home page
  await waitFor(() => screen.getByText(/Home Page/i))

  // navigate to private page
  // should redirect to login
  act(() => navigate(routes.private({ bazinga: 'yeah' })))

  await waitFor(() => {
<<<<<<< HEAD
    expect(screen.queryByText(/Private Page/i)).toBeNull()
    expect(window.location.pathname).toBe('/login')
    expect(window.location.search).toBe(
      `?redirectTo=/private${encodeURIComponent('?bazinga=yeah')}`
    )
    screen.getByText(/Login Page/i)
=======
    expect(screen.queryByText(/Private Page/i)).not.toBeInTheDocument()
    screen.getByText(/Home Page/i)
>>>>>>> 9daf39aa
  })
})

test('authenticated user can access private page', async () => {
  mockAuth(true)
  const TestRouter = () => (
    <Router useAuth={window.__REDWOOD__USE_AUTH}>
      <Route path="/" page={HomePage} name="home" />
      <Private unauthenticated="home">
        <Route path="/private" page={PrivatePage} name="private" />
      </Private>
    </Router>
  )
  const screen = render(<TestRouter />)

  // starts on home page
  await waitFor(() => screen.getByText(/Home Page/i))

  // navigate to private page
  // should not redirect
  act(() => navigate(routes.private()))
  await waitFor(() => {
    expect(screen.getByText(/Private Page/)).toBeTruthy()
    expect(screen.queryByText(/Home Page/)).not.toBeInTheDocument()
  })
})

test('can display a loading screen whilst waiting for auth', async () => {
  const TestRouter = () => (
    <Router useAuth={() => ({ loading: true })}>
      <Route path="/" page={HomePage} name="home" />
      <Private unauthenticated="home">
        <Route
          path="/private"
          page={PrivatePage}
          name="private"
          whileLoading={() => 'Loading...'}
        />
      </Private>
    </Router>
  )
  const screen = render(<TestRouter />)

  // starts on home page
  await waitFor(() => screen.getByText(/Home Page/i))

  // navigate to private page
  // should not redirect
  act(() => navigate(routes.private()))
  await waitFor(() => {
    expect(screen.getByText(/Loading.../)).toBeTruthy()
    expect(screen.queryByText(/Home Page/)).not.toBeInTheDocument()
  })
})

test('inits routes two private routes with a space in between and loads as expected', async () => {
  mockAuth(false)
  const TestRouter = () => (
    <Router useAuth={window.__REDWOOD__USE_AUTH}>
      <Route path="/" page={HomePage} name="home" />
      <Route path="/about" page={AboutPage} name="about" />
      <Route path="/redirect" page={RedirectPage} name="redirect" />
      <Private unauthenticated="home">
        <Route path="/private" page={PrivatePage} name="private" />{' '}
        <Route path="/another-private" page={PrivatePage} name="private" />
      </Private>

      <Route
        path="/param-test/:value"
        page={({ value }) => <div>param {value}</div>}
        name="params"
      />
    </Router>
  )
  const screen = render(<TestRouter />)

  // starts on home page
  await waitFor(() => screen.getByText(/Home Page/i))
})<|MERGE_RESOLUTION|>--- conflicted
+++ resolved
@@ -115,17 +115,12 @@
   act(() => navigate(routes.private({ bazinga: 'yeah' })))
 
   await waitFor(() => {
-<<<<<<< HEAD
-    expect(screen.queryByText(/Private Page/i)).toBeNull()
+    expect(screen.queryByText(/Private Page/i)).not.toBeInTheDocument()
     expect(window.location.pathname).toBe('/login')
     expect(window.location.search).toBe(
       `?redirectTo=/private${encodeURIComponent('?bazinga=yeah')}`
     )
     screen.getByText(/Login Page/i)
-=======
-    expect(screen.queryByText(/Private Page/i)).not.toBeInTheDocument()
-    screen.getByText(/Home Page/i)
->>>>>>> 9daf39aa
   })
 })
 
