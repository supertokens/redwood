{
  "name": "@redwoodjs/web",
  "version": "0.44.1",
  "repository": {
    "type": "git",
    "url": "https://github.com/redwoodjs/redwood.git",
    "directory": "packages/web"
  },
  "license": "MIT",
  "main": "./dist/index.js",
  "types": "dist/index.d.ts",
  "files": [
    "dist",
    "apollo",
    "toast",
    "src/entry"
  ],
  "scripts": {
    "build": "yarn build:js && yarn build:types",
    "build:js": "babel src -d dist --extensions \".js,.ts,.tsx\"",
    "build:types": "tsc --build --verbose",
    "build:watch": "nodemon --watch src --ext \"js,ts,tsx\" --ignore dist --exec \"yarn build\"",
    "prepublishOnly": "NODE_ENV=production yarn build",
    "test": "jest src",
    "test:watch": "yarn test --watch"
  },
  "dependencies": {
    "@apollo/client": "3.5.8",
<<<<<<< HEAD
    "@babel/runtime-corejs3": "7.16.7",
    "@redwoodjs/auth": "v0.44.0",
=======
    "@redwoodjs/auth": "v0.44.1",
    "core-js": "3.21.0",
>>>>>>> a7dfad60
    "graphql": "16.3.0",
    "graphql-tag": "2.12.6",
    "react-helmet-async": "1.2.2",
    "react-hot-toast": "2.2.0",
    "ts-toolbelt": "9.6.0"
  },
  "devDependencies": {
    "@babel/cli": "7.16.7",
    "@babel/core": "7.16.7",
    "@testing-library/jest-dom": "5.16.2",
    "@testing-library/react": "12.1.2",
    "@types/react": "17.0.39",
    "@types/react-dom": "17.0.11",
    "@types/testing-library__jest-dom": "5.14.2",
    "jest": "27.5.0",
    "nodemon": "2.0.15",
    "react": "17.0.2",
    "react-dom": "17.0.2",
    "typescript": "4.5.5"
  },
  "peerDependencies": {
    "prop-types": "15.8.1",
    "react": "17.0.2",
    "react-dom": "17.0.2"
  },
  "gitHead": "3905ed045508b861b495f8d5630d76c7a157d8f1"
}<|MERGE_RESOLUTION|>--- conflicted
+++ resolved
@@ -26,13 +26,8 @@
   },
   "dependencies": {
     "@apollo/client": "3.5.8",
-<<<<<<< HEAD
     "@babel/runtime-corejs3": "7.16.7",
-    "@redwoodjs/auth": "v0.44.0",
-=======
     "@redwoodjs/auth": "v0.44.1",
-    "core-js": "3.21.0",
->>>>>>> a7dfad60
     "graphql": "16.3.0",
     "graphql-tag": "2.12.6",
     "react-helmet-async": "1.2.2",
