--- conflicted
+++ resolved
@@ -15,15 +15,9 @@
     "@babel/core": "7.16.7",
     "@babel/eslint-parser": "7.16.5",
     "@babel/eslint-plugin": "7.16.5",
-<<<<<<< HEAD
-    "@redwoodjs/internal": "v0.44.0",
+    "@redwoodjs/internal": "v0.44.1",
     "@typescript-eslint/eslint-plugin": "5.11.0",
     "@typescript-eslint/parser": "5.11.0",
-=======
-    "@redwoodjs/internal": "v0.44.1",
-    "@typescript-eslint/eslint-plugin": "5.10.2",
-    "@typescript-eslint/parser": "5.10.2",
->>>>>>> a7dfad60
     "eslint": "8.8.0",
     "eslint-config-prettier": "8.3.0",
     "eslint-import-resolver-babel-module": "5.3.1",
