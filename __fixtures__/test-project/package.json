{
  "private": true,
  "workspaces": {
    "packages": [
      "api",
      "web",
      "packages/*"
    ]
  },
  "devDependencies": {
    "@redwoodjs/core": "0.47.0"
  },
  "eslintConfig": {
    "extends": "@redwoodjs/eslint-config",
    "root": true
  },
  "engines": {
    "node": ">=14.17 <=16.x",
    "yarn": ">=1.15 <2"
  },
  "prisma": {
    "seed": "yarn rw exec seed"
<<<<<<< HEAD
=======
  },
  "scripts": {
    "postinstall": ""
>>>>>>> 902b36d4
  }
}<|MERGE_RESOLUTION|>--- conflicted
+++ resolved
@@ -20,11 +20,8 @@
   },
   "prisma": {
     "seed": "yarn rw exec seed"
-<<<<<<< HEAD
-=======
   },
   "scripts": {
     "postinstall": ""
->>>>>>> 902b36d4
   }
 }